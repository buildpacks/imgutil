package remote

import (
	"fmt"
	"net/http"
<<<<<<< HEAD
	"strings"
	"sync"
	"time"
=======
>>>>>>> e9b40116

	"github.com/google/go-containerregistry/pkg/authn"
	"github.com/google/go-containerregistry/pkg/name"
	v1 "github.com/google/go-containerregistry/pkg/v1"
	"github.com/google/go-containerregistry/pkg/v1/remote"
	"github.com/google/go-containerregistry/pkg/v1/remote/transport"
	"github.com/google/go-containerregistry/pkg/v1/types"
	"github.com/google/go-containerregistry/pkg/v1/validate"
	"github.com/pkg/errors"

	"github.com/buildpacks/imgutil"
)

const maxRetries = 2

type Image struct {
<<<<<<< HEAD
	keychain                     authn.Keychain
	repoName                     string
	image                        v1.Image
	prevLayers                   []v1.Layer
	prevHistory                  []v1.History
	createdAt                    time.Time
	addEmptyLayerOnSave          bool
	withHistory                  bool
	registrySettings             map[string]registrySetting
	requestedMediaTypes          imgutil.MediaTypes
	os, arch, variant, osVersion string
	features, osFeatures, urls   []string
	annotations                  map[string]string
	mutex                        sync.Mutex
}

type registrySetting struct {
	insecure bool
}

// getters

func (i *Image) Architecture() (string, error) {
	if i.arch != "" {
		return i.arch, nil
	}

	cfg, err := i.image.ConfigFile()
	if err != nil {
		return "", errors.Wrapf(err, "getting config file for image %q", i.repoName)
	}
	if cfg == nil {
		return "", fmt.Errorf("missing config for image %q", i.repoName)
	}
	if cfg.Architecture == "" {
		return "", fmt.Errorf("missing Architecture for image %q", i.repoName)
	}
	return cfg.Architecture, nil
=======
	*imgutil.CNBImageCore
	repoName            string
	keychain            authn.Keychain
	addEmptyLayerOnSave bool
	registrySettings    map[string]imgutil.RegistrySetting
>>>>>>> e9b40116
}

func (i *Image) Kind() string {
	return `remote`
}

func (i *Image) Name() string {
	return i.repoName
}

func (i *Image) Rename(name string) {
	i.repoName = name
}

func (i *Image) Found() bool {
	_, err := i.found()
	return err == nil
}

func (i *Image) found() (*v1.Descriptor, error) {
<<<<<<< HEAD
	reg := getRegistry(i.repoName, i.registrySettings)
	ref, auth, err := referenceForRepoName(i.keychain, i.repoName, reg.insecure)
	if err != nil {
		return nil, err
	}
	return remote.Head(ref, remote.WithAuth(auth), remote.WithTransport(imgutil.GetTransport(reg.insecure)))
}

func (i *Image) Valid() bool {
	return i.valid() == nil
}

func (i *Image) valid() error {
	reg := getRegistry(i.repoName, i.registrySettings)
	ref, auth, err := referenceForRepoName(i.keychain, i.repoName, reg.insecure)
	if err != nil {
		return err
	}
	desc, err := remote.Get(ref, remote.WithAuth(auth), remote.WithTransport(imgutil.GetTransport(reg.insecure)))
	if err != nil {
		return err
	}

	if desc.MediaType == types.OCIImageIndex || desc.MediaType == types.DockerManifestList {
		index, err := desc.ImageIndex()
		if err != nil {
			return err
		}
		return validate.Index(index, validate.Fast)
	}
	img, err := desc.Image()
	if err != nil {
		return err
	}
	return validate.Image(img, validate.Fast)
}

func (i *Image) GetAnnotateRefName() (string, error) {
	// TODO issue https://github.com/buildpacks/imgutil/issues/178
	return "", errors.New("not yet implemented")
}

func (i *Image) GetLayer(sha string) (io.ReadCloser, error) {
	layers, err := i.image.Layers()
=======
	reg := getRegistrySetting(i.repoName, i.registrySettings)
	ref, auth, err := referenceForRepoName(i.keychain, i.repoName, reg.Insecure)
>>>>>>> e9b40116
	if err != nil {
		return nil, err
	}
	return remote.Head(ref, remote.WithAuth(auth), remote.WithTransport(getTransport(reg.Insecure)))
}

func (i *Image) Identifier() (imgutil.Identifier, error) {
	ref, err := name.ParseReference(i.repoName, name.WeakValidation)
	if err != nil {
		return nil, errors.Wrapf(err, "parsing reference for image %q", i.repoName)
	}

	hash, err := i.Digest()
	if err != nil {
		return nil, errors.Wrapf(err, "getting digest for image %q", i.repoName)
	}

	digestRef, err := name.NewDigest(fmt.Sprintf("%s@%s", ref.Context().Name(), hash.String()), name.WeakValidation)
	if err != nil {
		return nil, errors.Wrap(err, "creating digest reference")
	}

	return DigestIdentifier{
		Digest: digestRef,
	}, nil
}

<<<<<<< HEAD
func (i *Image) Kind() string {
	return `remote`
}

func (i *Image) Label(key string) (string, error) {
	cfg, err := i.image.ConfigFile()
	if err != nil {
		return "", errors.Wrapf(err, "getting config file for image %q", i.repoName)
	}
	if cfg == nil {
		return "", fmt.Errorf("missing config for image %q", i.repoName)
	}
	labels := cfg.Config.Labels
	return labels[key], nil
}

func (i *Image) Labels() (map[string]string, error) {
	cfg, err := i.image.ConfigFile()
	if err != nil {
		return nil, errors.Wrapf(err, "getting config file for image %q", i.repoName)
	}
	if cfg == nil {
		return nil, fmt.Errorf("missing config for image %q", i.repoName)
	}
	return cfg.Config.Labels, nil
}

func (i *Image) ManifestSize() (int64, error) {
	return i.image.Size()
}

func (i *Image) Name() string {
	return i.repoName
}

func (i *Image) OS() (string, error) {
	if i.os != "" {
		return i.os, nil
	}

	cfg, err := i.image.ConfigFile()
	if err != nil {
		return "", errors.Wrapf(err, "getting config file for image %q", i.repoName)
	}
	if cfg == nil {
		return "", fmt.Errorf("missing config for image %q", i.repoName)
	}
	if cfg.OS == "" {
		return "", fmt.Errorf("missing OS for image %q", i.repoName)
	}
	return cfg.OS, nil
}

func (i *Image) OSVersion() (string, error) {
	if i.osVersion != "" {
		return i.osVersion, nil
	}

	cfg, err := i.image.ConfigFile()
	if err != nil {
		return "", errors.Wrapf(err, "getting config file for image %q", i.repoName)
	}
	if cfg == nil {
		return "", fmt.Errorf("missing config for image %q", i.repoName)
	}
	return cfg.OSVersion, nil
}

func (i *Image) Features() (features []string, err error) {
	if len(i.features) != 0 {
		return i.features, nil
	}

	mfest, err := i.image.Manifest()
	if err != nil {
		return features, errors.Wrapf(err, "getting image manifest for image %q", i.repoName)
	}
	if mfest == nil {
		return features, fmt.Errorf("missing manifest for image %q", i.repoName)
	}

	p := mfest.Config.Platform
	if p == nil {
		p = &v1.Platform{}
	}

	subject := mfest.Subject
	if subject == nil {
		subject = &v1.Descriptor{}
	}

	subjectPlatform := subject.Platform
	if subjectPlatform == nil {
		subjectPlatform = &v1.Platform{}
	}

	switch {
	case len(p.Features) != 0:
		return p.Features, nil
	case len(subjectPlatform.Features) != 0:
		return subjectPlatform.Features, nil
	default:
		return features, imgutil.ErrFeaturesUndefined(i.requestedMediaTypes.ManifestType(), i.repoName)
	}
}

func (i *Image) OSFeatures() (osFeatures []string, err error) {
	if len(i.osFeatures) != 0 {
		return i.osFeatures, nil
	}

	cfg, err := i.image.ConfigFile()
	if err != nil {
		return osFeatures, errors.Wrapf(err, "getting config file for image %q", i.repoName)
	}
	if cfg == nil {
		return osFeatures, fmt.Errorf("missing config for image %q", i.repoName)
	}
	if len(cfg.OSFeatures) < 1 {
		return osFeatures, imgutil.ErrFeaturesUndefined(i.requestedMediaTypes.ManifestType(), i.repoName)
	}

	return cfg.OSFeatures, nil
}

func (i *Image) URLs() (urls []string, err error) {
	if len(i.urls) != 0 {
		return i.urls, nil
	}

	mfest, err := i.image.Manifest()
	if err != nil {
		return urls, err
	}

	if mfest == nil {
		return urls, imgutil.ErrManifestUndefined
	}

	subject := mfest.Subject
	if subject == nil {
		subject = &v1.Descriptor{}
	}

	switch {
	case len(mfest.Config.URLs) != 0:
		return mfest.Config.URLs, nil
	case len(subject.URLs) != 0:
		return subject.URLs, nil
	default:
		return urls, imgutil.ErrURLsUndefined(i.requestedMediaTypes.ManifestType(), i.repoName)
	}
}

func (i *Image) Annotations() (annos map[string]string, err error) {
	if len(i.annotations) != 0 {
		return i.annotations, nil
	}

	mfest, err := i.image.Manifest()
	if err != nil {
		return annos, err
	}

	if mfest == nil {
		return annos, imgutil.ErrManifestUndefined
	}

	if len(mfest.Annotations) < 1 {
		return annos, imgutil.ErrAnnotationsUndefined(i.requestedMediaTypes.ManifestType(), i.repoName)
	}

	return mfest.Annotations, nil
}

func (i *Image) TopLayer() (string, error) {
	all, err := i.image.Layers()
	if err != nil {
		return "", err
	}
	if len(all) == 0 {
		return "", fmt.Errorf("image %q has no layers", i.Name())
	}
	topLayer := all[len(all)-1]
	hex, err := topLayer.DiffID()
	if err != nil {
		return "", err
	}
	return hex.String(), nil
}

func (i *Image) Variant() (string, error) {
	if i.variant != "" {
		return i.variant, nil
	}

	cfg, err := i.image.ConfigFile()
	if err != nil {
		return "", errors.Wrapf(err, "getting config file for image %q", i.repoName)
	}
	if cfg == nil {
		return "", fmt.Errorf("missing config for image %q", i.repoName)
	}
	return cfg.Variant, nil // it's optional so we don't care whether it's ""
}

func (i *Image) WorkingDir() (string, error) {
	cfg, err := i.image.ConfigFile()
	if err != nil {
		return "", errors.Wrapf(err, "getting config file for image %q", i.repoName)
	}
	if cfg == nil {
		return "", fmt.Errorf("missing config for image %q", i.repoName)
	}
	return cfg.Config.WorkingDir, nil
}

// setters

func (i *Image) AnnotateRefName(refName string) error {
	// TODO issue https://github.com/buildpacks/imgutil/issues/178
	return errors.New("not yet implemented")
}

func (i *Image) Rename(name string) {
	i.repoName = name
}

func (i *Image) SetArchitecture(architecture string) error {
	i.arch = architecture
	configFile, err := i.image.ConfigFile()
	if err != nil {
		return err
	}
	configFile.Architecture = architecture
	i.image, err = mutate.ConfigFile(i.image, configFile)
	return err
=======
// Valid returns true if the (saved) image is valid.
// It differs from CNBImageCore.Valid() in that the latter validates the current working image (not what is already saved).
// Additionally, when the repoName for the image is a manifest list, this method validates the entire index.
// Finally, this method uses validate.Fast, whereas CNBImageCore.Valid() does not.
// FIXME: see if this can be combined with CNBImageCore.Valid()
func (i *Image) Valid() bool {
	return i.valid() == nil
>>>>>>> e9b40116
}

func (i *Image) valid() error {
	reg := getRegistrySetting(i.repoName, i.registrySettings)
	ref, auth, err := referenceForRepoName(i.keychain, i.repoName, reg.Insecure)
	if err != nil {
		return err
	}
	desc, err := remote.Get(ref, remote.WithAuth(auth), remote.WithTransport(getTransport(reg.Insecure)))
	if err != nil {
		return err
	}
	if desc.MediaType == types.OCIImageIndex || desc.MediaType == types.DockerManifestList {
		index, err := desc.ImageIndex()
		if err != nil {
			return err
		}
		return validate.Index(index, validate.Fast)
	}
<<<<<<< HEAD
	config.Env = append(config.Env, fmt.Sprintf("%s=%s", key, val))
	i.image, err = mutate.Config(i.image, config)
	return err
}

func (i *Image) SetHistory(history []v1.History) error {
	configFile, err := i.image.ConfigFile() // TODO: check if we need to use DeepCopy
	if err != nil {
		return err
	}
	configFile.History = history
	i.image, err = mutate.ConfigFile(i.image, configFile)
	return err
}

func (i *Image) SetLabel(key, val string) error {
	configFile, err := i.image.ConfigFile()
	if err != nil {
		return err
	}
	config := *configFile.Config.DeepCopy()
	if config.Labels == nil {
		config.Labels = map[string]string{}
	}
	config.Labels[key] = val
	i.image, err = mutate.Config(i.image, config)
	return err
}

func (i *Image) SetOS(osVal string) error {
	i.os = osVal
	configFile, err := i.image.ConfigFile()
	if err != nil {
		return err
	}
	configFile.OS = osVal
	i.image, err = mutate.ConfigFile(i.image, configFile)
	return err
}

func (i *Image) SetOSVersion(osVersion string) error {
	i.osVersion = osVersion
	configFile, err := i.image.ConfigFile()
	if err != nil {
		return err
	}
	configFile.OSVersion = osVersion
	i.image, err = mutate.ConfigFile(i.image, configFile)
	return err
}

func (i *Image) SetVariant(variant string) error {
	i.variant = variant
	configFile, err := i.image.ConfigFile()
	if err != nil {
		return err
	}
	configFile.Variant = variant
	i.image, err = mutate.ConfigFile(i.image, configFile)
	return err
}

func (i *Image) SetOSFeatures(osFeatures []string) error {
	i.osFeatures = append(i.osFeatures, osFeatures...)
	configFile, err := i.image.ConfigFile()
	if err != nil {
		return err
	}

	if configFile == nil {
		return imgutil.ErrConfigFileUndefined
	}

	configFile.OSFeatures = osFeatures
	i.image, err = mutate.ConfigFile(i.image, configFile)
	return err
}

func (i *Image) SetFeatures(features []string) error {
	i.features = append(i.features, features...)
	return nil
}

func (i *Image) SetURLs(urls []string) error {
	i.urls = append(i.urls, urls...)
	return nil
}

func (i *Image) SetAnnotations(annos map[string]string) error {
	if len(i.annotations) == 0 {
		i.annotations = make(map[string]string)
	}

	for k, v := range annos {
		i.annotations[k] = v
	}
	return nil
}

func (i *Image) Digest() (v1.Hash, error) {
	return i.image.Digest()
}

func (i *Image) MediaType() (types.MediaType, error) {
	return i.image.MediaType()
}

func (i *Image) SetWorkingDir(dir string) error {
	configFile, err := i.image.ConfigFile()
	if err != nil {
		return err
	}
	config := *configFile.Config.DeepCopy()
	config.WorkingDir = dir
	i.image, err = mutate.Config(i.image, config)
	return err
}

// modifiers

func (i *Image) AddLayer(path string) error {
	return i.AddLayerWithDiffIDAndHistory(path, "ignored", v1.History{})
}

func layerAddendum(layer v1.Layer, history v1.History, mediaType types.MediaType) mutate.Addendum {
	return mutate.Addendum{
		Layer:     layer,
		History:   history,
		MediaType: mediaType,
	}
}

// AddLayerWithDiffID is equivalent to AddLayer in the remote case;
// it exists to provide optimize performance for local images.
func (i *Image) AddLayerWithDiffID(path, diffID string) error {
	return i.AddLayerWithDiffIDAndHistory(path, "ignored", v1.History{})
}

func (i *Image) AddLayerWithDiffIDAndHistory(path, diffID string, history v1.History) error {
	layer, err := tarball.LayerFromFile(path)
=======
	img, err := desc.Image()
>>>>>>> e9b40116
	if err != nil {
		return err
	}
	return validate.Image(img, validate.Fast)
}

func (i *Image) Delete() error {
	id, err := i.Identifier()
	if err != nil {
		return err
	}
	reg := getRegistrySetting(i.repoName, i.registrySettings)
	ref, auth, err := referenceForRepoName(i.keychain, id.String(), reg.Insecure)
	if err != nil {
		return err
	}
<<<<<<< HEAD
	return remote.Delete(ref, remote.WithAuth(auth), remote.WithTransport(imgutil.GetTransport(reg.insecure)))
}

func (i *Image) Rebase(baseTopLayer string, newBase imgutil.Image) error {
	newBaseRemote, ok := newBase.(*Image)
	if !ok {
		return errors.New("expected new base to be a remote image")
	}

	newImage, err := mutate.Rebase(i.image, &subImage{img: i.image, topDiffID: baseTopLayer}, newBaseRemote.image)
	if err != nil {
		return errors.Wrap(err, "rebase")
	}

	newImageConfig, err := newImage.ConfigFile()
	if err != nil {
		return err
	}

	newBaseRemoteConfig, err := newBaseRemote.image.ConfigFile()
	if err != nil {
		return err
	}

	newImageConfig.Architecture = newBaseRemoteConfig.Architecture
	newImageConfig.OS = newBaseRemoteConfig.OS
	newImageConfig.OSVersion = newBaseRemoteConfig.OSVersion

	newImage, err = mutate.ConfigFile(newImage, newImageConfig)
	if err != nil {
		return err
	}

	i.image = newImage
	return nil
}

func (i *Image) RemoveLabel(key string) error {
	cfg, err := i.image.ConfigFile()
	if err != nil {
		return errors.Wrapf(err, "getting config file for image %q", i.repoName)
	}
	if cfg == nil {
		return fmt.Errorf("missing config for image %q", i.repoName)
	}
	config := *cfg.Config.DeepCopy()
	delete(config.Labels, key)
	i.image, err = mutate.Config(i.image, config)
	return err
}

func (i *Image) ReuseLayer(sha string) error {
	_, idx, err := findLayerWithSha(i.prevLayers, sha)
	if err != nil {
		return err
	}
	return i.ReuseLayerWithHistory(sha, i.prevHistory[idx])
}

func (i *Image) ReuseLayerWithHistory(sha string, history v1.History) error {
	layer, _, err := findLayerWithSha(i.prevLayers, sha)
	if err != nil {
		return err
	}
	i.image, err = mutate.Append(
		i.image,
		layerAddendum(layer, history, i.requestedMediaTypes.LayerType()),
	)
	return err
=======
	return remote.Delete(ref, remote.WithAuth(auth), remote.WithTransport(getTransport(reg.Insecure)))
>>>>>>> e9b40116
}

// extras

func (i *Image) CheckReadAccess() (bool, error) {
	var err error
	if _, err = i.found(); err == nil {
		return true, nil
	}
	var canRead bool
	if transportErr, ok := err.(*transport.Error); ok {
		if canRead = transportErr.StatusCode != http.StatusUnauthorized &&
			transportErr.StatusCode != http.StatusForbidden; canRead {
			err = nil
		}
	}
	return canRead, err
}

func (i *Image) CheckReadWriteAccess() (bool, error) {
	if canRead, err := i.CheckReadAccess(); !canRead {
		return false, err
	}
	reg := getRegistrySetting(i.repoName, i.registrySettings)
	ref, _, err := referenceForRepoName(i.keychain, i.repoName, reg.Insecure)
	if err != nil {
		return false, err
	}
	err = remote.CheckPushPermission(ref, i.keychain, http.DefaultTransport)
	if err != nil {
		return false, err
	}
	return true, nil
}<|MERGE_RESOLUTION|>--- conflicted
+++ resolved
@@ -3,12 +3,7 @@
 import (
 	"fmt"
 	"net/http"
-<<<<<<< HEAD
-	"strings"
 	"sync"
-	"time"
-=======
->>>>>>> e9b40116
 
 	"github.com/google/go-containerregistry/pkg/authn"
 	"github.com/google/go-containerregistry/pkg/name"
@@ -25,52 +20,13 @@
 const maxRetries = 2
 
 type Image struct {
-<<<<<<< HEAD
-	keychain                     authn.Keychain
-	repoName                     string
-	image                        v1.Image
-	prevLayers                   []v1.Layer
-	prevHistory                  []v1.History
-	createdAt                    time.Time
-	addEmptyLayerOnSave          bool
-	withHistory                  bool
-	registrySettings             map[string]registrySetting
-	requestedMediaTypes          imgutil.MediaTypes
-	os, arch, variant, osVersion string
-	features, osFeatures, urls   []string
-	annotations                  map[string]string
-	mutex                        sync.Mutex
-}
-
-type registrySetting struct {
-	insecure bool
-}
-
-// getters
-
-func (i *Image) Architecture() (string, error) {
-	if i.arch != "" {
-		return i.arch, nil
-	}
-
-	cfg, err := i.image.ConfigFile()
-	if err != nil {
-		return "", errors.Wrapf(err, "getting config file for image %q", i.repoName)
-	}
-	if cfg == nil {
-		return "", fmt.Errorf("missing config for image %q", i.repoName)
-	}
-	if cfg.Architecture == "" {
-		return "", fmt.Errorf("missing Architecture for image %q", i.repoName)
-	}
-	return cfg.Architecture, nil
-=======
 	*imgutil.CNBImageCore
 	repoName            string
 	keychain            authn.Keychain
 	addEmptyLayerOnSave bool
 	registrySettings    map[string]imgutil.RegistrySetting
->>>>>>> e9b40116
+
+	mutex sync.Mutex
 }
 
 func (i *Image) Kind() string {
@@ -91,59 +47,12 @@
 }
 
 func (i *Image) found() (*v1.Descriptor, error) {
-<<<<<<< HEAD
-	reg := getRegistry(i.repoName, i.registrySettings)
-	ref, auth, err := referenceForRepoName(i.keychain, i.repoName, reg.insecure)
+	reg := getRegistrySetting(i.repoName, i.registrySettings)
+	ref, auth, err := referenceForRepoName(i.keychain, i.repoName, reg.Insecure)
 	if err != nil {
 		return nil, err
 	}
-	return remote.Head(ref, remote.WithAuth(auth), remote.WithTransport(imgutil.GetTransport(reg.insecure)))
-}
-
-func (i *Image) Valid() bool {
-	return i.valid() == nil
-}
-
-func (i *Image) valid() error {
-	reg := getRegistry(i.repoName, i.registrySettings)
-	ref, auth, err := referenceForRepoName(i.keychain, i.repoName, reg.insecure)
-	if err != nil {
-		return err
-	}
-	desc, err := remote.Get(ref, remote.WithAuth(auth), remote.WithTransport(imgutil.GetTransport(reg.insecure)))
-	if err != nil {
-		return err
-	}
-
-	if desc.MediaType == types.OCIImageIndex || desc.MediaType == types.DockerManifestList {
-		index, err := desc.ImageIndex()
-		if err != nil {
-			return err
-		}
-		return validate.Index(index, validate.Fast)
-	}
-	img, err := desc.Image()
-	if err != nil {
-		return err
-	}
-	return validate.Image(img, validate.Fast)
-}
-
-func (i *Image) GetAnnotateRefName() (string, error) {
-	// TODO issue https://github.com/buildpacks/imgutil/issues/178
-	return "", errors.New("not yet implemented")
-}
-
-func (i *Image) GetLayer(sha string) (io.ReadCloser, error) {
-	layers, err := i.image.Layers()
-=======
-	reg := getRegistrySetting(i.repoName, i.registrySettings)
-	ref, auth, err := referenceForRepoName(i.keychain, i.repoName, reg.Insecure)
->>>>>>> e9b40116
-	if err != nil {
-		return nil, err
-	}
-	return remote.Head(ref, remote.WithAuth(auth), remote.WithTransport(getTransport(reg.Insecure)))
+	return remote.Head(ref, remote.WithAuth(auth), remote.WithTransport(imgutil.GetTransport(reg.Insecure)))
 }
 
 func (i *Image) Identifier() (imgutil.Identifier, error) {
@@ -167,245 +76,6 @@
 	}, nil
 }
 
-<<<<<<< HEAD
-func (i *Image) Kind() string {
-	return `remote`
-}
-
-func (i *Image) Label(key string) (string, error) {
-	cfg, err := i.image.ConfigFile()
-	if err != nil {
-		return "", errors.Wrapf(err, "getting config file for image %q", i.repoName)
-	}
-	if cfg == nil {
-		return "", fmt.Errorf("missing config for image %q", i.repoName)
-	}
-	labels := cfg.Config.Labels
-	return labels[key], nil
-}
-
-func (i *Image) Labels() (map[string]string, error) {
-	cfg, err := i.image.ConfigFile()
-	if err != nil {
-		return nil, errors.Wrapf(err, "getting config file for image %q", i.repoName)
-	}
-	if cfg == nil {
-		return nil, fmt.Errorf("missing config for image %q", i.repoName)
-	}
-	return cfg.Config.Labels, nil
-}
-
-func (i *Image) ManifestSize() (int64, error) {
-	return i.image.Size()
-}
-
-func (i *Image) Name() string {
-	return i.repoName
-}
-
-func (i *Image) OS() (string, error) {
-	if i.os != "" {
-		return i.os, nil
-	}
-
-	cfg, err := i.image.ConfigFile()
-	if err != nil {
-		return "", errors.Wrapf(err, "getting config file for image %q", i.repoName)
-	}
-	if cfg == nil {
-		return "", fmt.Errorf("missing config for image %q", i.repoName)
-	}
-	if cfg.OS == "" {
-		return "", fmt.Errorf("missing OS for image %q", i.repoName)
-	}
-	return cfg.OS, nil
-}
-
-func (i *Image) OSVersion() (string, error) {
-	if i.osVersion != "" {
-		return i.osVersion, nil
-	}
-
-	cfg, err := i.image.ConfigFile()
-	if err != nil {
-		return "", errors.Wrapf(err, "getting config file for image %q", i.repoName)
-	}
-	if cfg == nil {
-		return "", fmt.Errorf("missing config for image %q", i.repoName)
-	}
-	return cfg.OSVersion, nil
-}
-
-func (i *Image) Features() (features []string, err error) {
-	if len(i.features) != 0 {
-		return i.features, nil
-	}
-
-	mfest, err := i.image.Manifest()
-	if err != nil {
-		return features, errors.Wrapf(err, "getting image manifest for image %q", i.repoName)
-	}
-	if mfest == nil {
-		return features, fmt.Errorf("missing manifest for image %q", i.repoName)
-	}
-
-	p := mfest.Config.Platform
-	if p == nil {
-		p = &v1.Platform{}
-	}
-
-	subject := mfest.Subject
-	if subject == nil {
-		subject = &v1.Descriptor{}
-	}
-
-	subjectPlatform := subject.Platform
-	if subjectPlatform == nil {
-		subjectPlatform = &v1.Platform{}
-	}
-
-	switch {
-	case len(p.Features) != 0:
-		return p.Features, nil
-	case len(subjectPlatform.Features) != 0:
-		return subjectPlatform.Features, nil
-	default:
-		return features, imgutil.ErrFeaturesUndefined(i.requestedMediaTypes.ManifestType(), i.repoName)
-	}
-}
-
-func (i *Image) OSFeatures() (osFeatures []string, err error) {
-	if len(i.osFeatures) != 0 {
-		return i.osFeatures, nil
-	}
-
-	cfg, err := i.image.ConfigFile()
-	if err != nil {
-		return osFeatures, errors.Wrapf(err, "getting config file for image %q", i.repoName)
-	}
-	if cfg == nil {
-		return osFeatures, fmt.Errorf("missing config for image %q", i.repoName)
-	}
-	if len(cfg.OSFeatures) < 1 {
-		return osFeatures, imgutil.ErrFeaturesUndefined(i.requestedMediaTypes.ManifestType(), i.repoName)
-	}
-
-	return cfg.OSFeatures, nil
-}
-
-func (i *Image) URLs() (urls []string, err error) {
-	if len(i.urls) != 0 {
-		return i.urls, nil
-	}
-
-	mfest, err := i.image.Manifest()
-	if err != nil {
-		return urls, err
-	}
-
-	if mfest == nil {
-		return urls, imgutil.ErrManifestUndefined
-	}
-
-	subject := mfest.Subject
-	if subject == nil {
-		subject = &v1.Descriptor{}
-	}
-
-	switch {
-	case len(mfest.Config.URLs) != 0:
-		return mfest.Config.URLs, nil
-	case len(subject.URLs) != 0:
-		return subject.URLs, nil
-	default:
-		return urls, imgutil.ErrURLsUndefined(i.requestedMediaTypes.ManifestType(), i.repoName)
-	}
-}
-
-func (i *Image) Annotations() (annos map[string]string, err error) {
-	if len(i.annotations) != 0 {
-		return i.annotations, nil
-	}
-
-	mfest, err := i.image.Manifest()
-	if err != nil {
-		return annos, err
-	}
-
-	if mfest == nil {
-		return annos, imgutil.ErrManifestUndefined
-	}
-
-	if len(mfest.Annotations) < 1 {
-		return annos, imgutil.ErrAnnotationsUndefined(i.requestedMediaTypes.ManifestType(), i.repoName)
-	}
-
-	return mfest.Annotations, nil
-}
-
-func (i *Image) TopLayer() (string, error) {
-	all, err := i.image.Layers()
-	if err != nil {
-		return "", err
-	}
-	if len(all) == 0 {
-		return "", fmt.Errorf("image %q has no layers", i.Name())
-	}
-	topLayer := all[len(all)-1]
-	hex, err := topLayer.DiffID()
-	if err != nil {
-		return "", err
-	}
-	return hex.String(), nil
-}
-
-func (i *Image) Variant() (string, error) {
-	if i.variant != "" {
-		return i.variant, nil
-	}
-
-	cfg, err := i.image.ConfigFile()
-	if err != nil {
-		return "", errors.Wrapf(err, "getting config file for image %q", i.repoName)
-	}
-	if cfg == nil {
-		return "", fmt.Errorf("missing config for image %q", i.repoName)
-	}
-	return cfg.Variant, nil // it's optional so we don't care whether it's ""
-}
-
-func (i *Image) WorkingDir() (string, error) {
-	cfg, err := i.image.ConfigFile()
-	if err != nil {
-		return "", errors.Wrapf(err, "getting config file for image %q", i.repoName)
-	}
-	if cfg == nil {
-		return "", fmt.Errorf("missing config for image %q", i.repoName)
-	}
-	return cfg.Config.WorkingDir, nil
-}
-
-// setters
-
-func (i *Image) AnnotateRefName(refName string) error {
-	// TODO issue https://github.com/buildpacks/imgutil/issues/178
-	return errors.New("not yet implemented")
-}
-
-func (i *Image) Rename(name string) {
-	i.repoName = name
-}
-
-func (i *Image) SetArchitecture(architecture string) error {
-	i.arch = architecture
-	configFile, err := i.image.ConfigFile()
-	if err != nil {
-		return err
-	}
-	configFile.Architecture = architecture
-	i.image, err = mutate.ConfigFile(i.image, configFile)
-	return err
-=======
 // Valid returns true if the (saved) image is valid.
 // It differs from CNBImageCore.Valid() in that the latter validates the current working image (not what is already saved).
 // Additionally, when the repoName for the image is a manifest list, this method validates the entire index.
@@ -413,7 +83,6 @@
 // FIXME: see if this can be combined with CNBImageCore.Valid()
 func (i *Image) Valid() bool {
 	return i.valid() == nil
->>>>>>> e9b40116
 }
 
 func (i *Image) valid() error {
@@ -422,7 +91,7 @@
 	if err != nil {
 		return err
 	}
-	desc, err := remote.Get(ref, remote.WithAuth(auth), remote.WithTransport(getTransport(reg.Insecure)))
+	desc, err := remote.Get(ref, remote.WithAuth(auth), remote.WithTransport(imgutil.GetTransport(reg.Insecure)))
 	if err != nil {
 		return err
 	}
@@ -433,150 +102,7 @@
 		}
 		return validate.Index(index, validate.Fast)
 	}
-<<<<<<< HEAD
-	config.Env = append(config.Env, fmt.Sprintf("%s=%s", key, val))
-	i.image, err = mutate.Config(i.image, config)
-	return err
-}
-
-func (i *Image) SetHistory(history []v1.History) error {
-	configFile, err := i.image.ConfigFile() // TODO: check if we need to use DeepCopy
-	if err != nil {
-		return err
-	}
-	configFile.History = history
-	i.image, err = mutate.ConfigFile(i.image, configFile)
-	return err
-}
-
-func (i *Image) SetLabel(key, val string) error {
-	configFile, err := i.image.ConfigFile()
-	if err != nil {
-		return err
-	}
-	config := *configFile.Config.DeepCopy()
-	if config.Labels == nil {
-		config.Labels = map[string]string{}
-	}
-	config.Labels[key] = val
-	i.image, err = mutate.Config(i.image, config)
-	return err
-}
-
-func (i *Image) SetOS(osVal string) error {
-	i.os = osVal
-	configFile, err := i.image.ConfigFile()
-	if err != nil {
-		return err
-	}
-	configFile.OS = osVal
-	i.image, err = mutate.ConfigFile(i.image, configFile)
-	return err
-}
-
-func (i *Image) SetOSVersion(osVersion string) error {
-	i.osVersion = osVersion
-	configFile, err := i.image.ConfigFile()
-	if err != nil {
-		return err
-	}
-	configFile.OSVersion = osVersion
-	i.image, err = mutate.ConfigFile(i.image, configFile)
-	return err
-}
-
-func (i *Image) SetVariant(variant string) error {
-	i.variant = variant
-	configFile, err := i.image.ConfigFile()
-	if err != nil {
-		return err
-	}
-	configFile.Variant = variant
-	i.image, err = mutate.ConfigFile(i.image, configFile)
-	return err
-}
-
-func (i *Image) SetOSFeatures(osFeatures []string) error {
-	i.osFeatures = append(i.osFeatures, osFeatures...)
-	configFile, err := i.image.ConfigFile()
-	if err != nil {
-		return err
-	}
-
-	if configFile == nil {
-		return imgutil.ErrConfigFileUndefined
-	}
-
-	configFile.OSFeatures = osFeatures
-	i.image, err = mutate.ConfigFile(i.image, configFile)
-	return err
-}
-
-func (i *Image) SetFeatures(features []string) error {
-	i.features = append(i.features, features...)
-	return nil
-}
-
-func (i *Image) SetURLs(urls []string) error {
-	i.urls = append(i.urls, urls...)
-	return nil
-}
-
-func (i *Image) SetAnnotations(annos map[string]string) error {
-	if len(i.annotations) == 0 {
-		i.annotations = make(map[string]string)
-	}
-
-	for k, v := range annos {
-		i.annotations[k] = v
-	}
-	return nil
-}
-
-func (i *Image) Digest() (v1.Hash, error) {
-	return i.image.Digest()
-}
-
-func (i *Image) MediaType() (types.MediaType, error) {
-	return i.image.MediaType()
-}
-
-func (i *Image) SetWorkingDir(dir string) error {
-	configFile, err := i.image.ConfigFile()
-	if err != nil {
-		return err
-	}
-	config := *configFile.Config.DeepCopy()
-	config.WorkingDir = dir
-	i.image, err = mutate.Config(i.image, config)
-	return err
-}
-
-// modifiers
-
-func (i *Image) AddLayer(path string) error {
-	return i.AddLayerWithDiffIDAndHistory(path, "ignored", v1.History{})
-}
-
-func layerAddendum(layer v1.Layer, history v1.History, mediaType types.MediaType) mutate.Addendum {
-	return mutate.Addendum{
-		Layer:     layer,
-		History:   history,
-		MediaType: mediaType,
-	}
-}
-
-// AddLayerWithDiffID is equivalent to AddLayer in the remote case;
-// it exists to provide optimize performance for local images.
-func (i *Image) AddLayerWithDiffID(path, diffID string) error {
-	return i.AddLayerWithDiffIDAndHistory(path, "ignored", v1.History{})
-}
-
-func (i *Image) AddLayerWithDiffIDAndHistory(path, diffID string, history v1.History) error {
-	layer, err := tarball.LayerFromFile(path)
-=======
 	img, err := desc.Image()
->>>>>>> e9b40116
 	if err != nil {
 		return err
 	}
@@ -593,79 +119,7 @@
 	if err != nil {
 		return err
 	}
-<<<<<<< HEAD
-	return remote.Delete(ref, remote.WithAuth(auth), remote.WithTransport(imgutil.GetTransport(reg.insecure)))
-}
-
-func (i *Image) Rebase(baseTopLayer string, newBase imgutil.Image) error {
-	newBaseRemote, ok := newBase.(*Image)
-	if !ok {
-		return errors.New("expected new base to be a remote image")
-	}
-
-	newImage, err := mutate.Rebase(i.image, &subImage{img: i.image, topDiffID: baseTopLayer}, newBaseRemote.image)
-	if err != nil {
-		return errors.Wrap(err, "rebase")
-	}
-
-	newImageConfig, err := newImage.ConfigFile()
-	if err != nil {
-		return err
-	}
-
-	newBaseRemoteConfig, err := newBaseRemote.image.ConfigFile()
-	if err != nil {
-		return err
-	}
-
-	newImageConfig.Architecture = newBaseRemoteConfig.Architecture
-	newImageConfig.OS = newBaseRemoteConfig.OS
-	newImageConfig.OSVersion = newBaseRemoteConfig.OSVersion
-
-	newImage, err = mutate.ConfigFile(newImage, newImageConfig)
-	if err != nil {
-		return err
-	}
-
-	i.image = newImage
-	return nil
-}
-
-func (i *Image) RemoveLabel(key string) error {
-	cfg, err := i.image.ConfigFile()
-	if err != nil {
-		return errors.Wrapf(err, "getting config file for image %q", i.repoName)
-	}
-	if cfg == nil {
-		return fmt.Errorf("missing config for image %q", i.repoName)
-	}
-	config := *cfg.Config.DeepCopy()
-	delete(config.Labels, key)
-	i.image, err = mutate.Config(i.image, config)
-	return err
-}
-
-func (i *Image) ReuseLayer(sha string) error {
-	_, idx, err := findLayerWithSha(i.prevLayers, sha)
-	if err != nil {
-		return err
-	}
-	return i.ReuseLayerWithHistory(sha, i.prevHistory[idx])
-}
-
-func (i *Image) ReuseLayerWithHistory(sha string, history v1.History) error {
-	layer, _, err := findLayerWithSha(i.prevLayers, sha)
-	if err != nil {
-		return err
-	}
-	i.image, err = mutate.Append(
-		i.image,
-		layerAddendum(layer, history, i.requestedMediaTypes.LayerType()),
-	)
-	return err
-=======
-	return remote.Delete(ref, remote.WithAuth(auth), remote.WithTransport(getTransport(reg.Insecure)))
->>>>>>> e9b40116
+	return remote.Delete(ref, remote.WithAuth(auth), remote.WithTransport(imgutil.GetTransport(reg.Insecure)))
 }
 
 // extras
