--- conflicted
+++ resolved
@@ -85,102 +85,6 @@
 	OSVersion    string
 }
 
-<<<<<<< HEAD
-type MediaTypes int
-
-const (
-	MissingTypes MediaTypes = iota
-	DefaultTypes
-	OCITypes
-	DockerTypes
-)
-
-func (t MediaTypes) ManifestType() types.MediaType {
-	switch t {
-	case OCITypes:
-		return types.OCIManifestSchema1
-	case DockerTypes:
-		return types.DockerManifestSchema2
-	default:
-		return ""
-	}
-}
-
-func (t MediaTypes) ConfigType() types.MediaType {
-	switch t {
-	case OCITypes:
-		return types.OCIConfigJSON
-	case DockerTypes:
-		return types.DockerConfigJSON
-	default:
-		return ""
-	}
-}
-
-func (t MediaTypes) LayerType() types.MediaType {
-	switch t {
-	case OCITypes:
-		return types.OCILayer
-	case DockerTypes:
-		return types.DockerLayer
-	default:
-		return ""
-	}
-}
-
-func (t MediaTypes) IndexType() types.MediaType {
-	switch t {
-	case DockerTypes:
-		return types.DockerManifestList
-	default:
-		return types.OCIImageIndex
-	}
-}
-
-// OverrideMediaTypes mutates the provided v1.Image to use the desired media types
-// in the image manifest and config files (including the layers referenced in the manifest)
-func OverrideMediaTypes(image v1.Image, mediaTypes MediaTypes) (v1.Image, error) {
-	if mediaTypes == DefaultTypes || mediaTypes == MissingTypes {
-		// without media types option, default to original media types
-		return image, nil
-	}
-
-	// manifest media type
-	retImage := mutate.MediaType(empty.Image, mediaTypes.ManifestType())
-
-	// update empty image with image config
-	config, err := image.ConfigFile()
-	if err != nil {
-		return nil, err
-	}
-	history := config.History
-	// zero out diff IDs and history, as these will be updated when we call `mutate.Append`
-	config.RootFS.DiffIDs = make([]v1.Hash, 0)
-	config.History = []v1.History{}
-	retImage, err = mutate.ConfigFile(retImage, config)
-	if err != nil {
-		return nil, err
-	}
-
-	// config media type
-	retImage = mutate.ConfigMediaType(retImage, mediaTypes.ConfigType())
-
-	// layers media type
-	layers, err := image.Layers()
-	if err != nil {
-		return nil, err
-	}
-	additions := layersAddendum(layers, history, mediaTypes.LayerType())
-	retImage, err = mutate.Append(retImage, additions...)
-	if err != nil {
-		return nil, err
-	}
-
-	return retImage, nil
-}
-
-=======
->>>>>>> 86566179
 // OverrideHistoryIfNeeded zeroes out the history if the number of history entries doesn't match the number of layers.
 func OverrideHistoryIfNeeded(image v1.Image) (v1.Image, error) {
 	configFile, err := getConfigFile(image)
