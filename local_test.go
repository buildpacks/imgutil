--- conflicted
+++ resolved
@@ -328,8 +328,8 @@
 					h.AssertNil(t, err)
 					h.AssertEq(t, label, "new-val")
 					t.Log("save label")
-					_, err = img.Save()
-					h.AssertNil(t, err)
+					result := img.Save()
+					h.AssertNil(t, result.Outcomes[repoName])
 
 					inspect, _, err := dockerClient.ImageInspectWithRaw(context.TODO(), repoName)
 					h.AssertNil(t, err)
@@ -338,18 +338,6 @@
 				})
 			})
 
-<<<<<<< HEAD
-			it("sets label and saves label to docker daemon", func() {
-				h.AssertNil(t, img.SetLabel("somekey", "new-val"))
-				t.Log("set label")
-				label, err := img.Label("somekey")
-				h.AssertNil(t, err)
-				h.AssertEq(t, label, "new-val")
-				t.Log("save label")
-
-				result := img.Save()
-				h.AssertNil(t, result.Outcomes[repoName])
-=======
 			when("no labels exists", func() {
 				it.Before(func() {
 					var err error
@@ -361,7 +349,6 @@
 					h.AssertNil(t, err)
 					origID = h.ImageID(t, repoName)
 				})
->>>>>>> bc74f5cf
 
 				it("sets label and saves label to docker daemon", func() {
 					h.AssertNil(t, img.SetLabel("somekey", "new-val"))
@@ -370,13 +357,24 @@
 					h.AssertNil(t, err)
 					h.AssertEq(t, label, "new-val")
 					t.Log("save label")
-					_, err = img.Save()
-					h.AssertNil(t, err)
-
-					inspect, _, err := dockerClient.ImageInspectWithRaw(context.TODO(), repoName)
-					h.AssertNil(t, err)
-					label = inspect.Config.Labels["somekey"]
-					h.AssertEq(t, strings.TrimSpace(label), "new-val")
+
+					result := img.Save()
+					h.AssertNil(t, result.Outcomes[repoName])
+					it("sets label and saves label to docker daemon", func() {
+						h.AssertNil(t, img.SetLabel("somekey", "new-val"))
+						t.Log("set label")
+						label, err := img.Label("somekey")
+						h.AssertNil(t, err)
+						h.AssertEq(t, label, "new-val")
+						t.Log("save label")
+						result := img.Save()
+						h.AssertNil(t, result.Outcomes[repoName])
+
+						inspect, _, err := dockerClient.ImageInspectWithRaw(context.TODO(), repoName)
+						h.AssertNil(t, err)
+						label = inspect.Config.Labels["somekey"]
+						h.AssertEq(t, strings.TrimSpace(label), "new-val")
+					})
 				})
 			})
 		})
